--- conflicted
+++ resolved
@@ -238,7 +238,8 @@
     
     Fun facts:
     1.)S.A.I.L name comes from Starbound game's AI character S.A.I.L
-    2.)S.A.I.L stands for Ship-based Artificial Intelligence Lattice"""
+    2.)S.A.I.L stands for Ship-based Artificial Intelligence Lattice
+    This is the Beta Version of SAIL"""
 
     await bot.say(message)
 
@@ -283,11 +284,7 @@
     'Skype is idiot, Discord is a bitch' Gr3ta;
     *MORE STUPID QUOTES WILL BE ADDED LATER ON! Cuz why not? ( ͡° ͜ʖ ͡°)*""")
 
-<<<<<<< HEAD
-@bot.command()
-=======
-@bot.command(hidden=True)
->>>>>>> 7e16997f
+@bot.command(hidden=True)
 async def UTBlobs():
     """Provides invite link to Undertale Blobs Discord server"""
     await bot.say("https://discord.gg/XQfqsbq")
