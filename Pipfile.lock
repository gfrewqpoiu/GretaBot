--- conflicted
+++ resolved
@@ -1,11 +1,7 @@
 {
     "_meta": {
         "hash": {
-<<<<<<< HEAD
             "sha256": "4804ff8f06117b08ac140e351ceff620fede3192aaa17eb3223480ebcb93cb76"
-=======
-            "sha256": "01c6e7aaaff0606eb6a58025a1ecf56265cf07fa822562c52eb2e9c72da8a30f"
->>>>>>> 4319c1a5
         },
         "pipfile-spec": 6,
         "requires": {
